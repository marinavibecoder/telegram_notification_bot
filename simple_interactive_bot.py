#!/usr/bin/env python3
import os
import json
import logging
from datetime import datetime, timedelta
import time
import threading
import sys
import signal
import psutil
import subprocess

from telegram import Update
from telegram.ext import Application, CommandHandler, MessageHandler, ContextTypes, filters
from dotenv import load_dotenv

# Load environment variables from .env file
load_dotenv()

# Set up logging
logging.basicConfig(
    format="%(asctime)s - %(name)s - %(levelname)s - %(message)s",
    level=logging.INFO
)
logger = logging.getLogger(__name__)

# Function to check for running instances and handle them
def check_for_running_instances():
    """Check if there's already a running instance of this bot and handle it."""
    # First check if we have a PID file
    pid_file = "bot_pid.txt"
    if os.path.exists(pid_file):
        try:
            with open(pid_file, 'r') as f:
                old_pid = int(f.read().strip())
            
            # Check if process with this PID exists
            if psutil.pid_exists(old_pid):
                process = psutil.Process(old_pid)
                # Check if it's a Python process
                if "python" in process.name().lower():
                    logger.info(f"Found running bot instance with PID {old_pid}. Stopping it.")
                    # Send SIGTERM to gracefully stop the process
                    os.kill(old_pid, signal.SIGTERM)
                    # Wait for it to stop
                    time.sleep(2)
        except Exception as e:
            logger.warning(f"Error checking for existing bot instance: {e}")
    
    # Write current PID to file
    with open(pid_file, 'w') as f:
        f.write(str(os.getpid()))
    
    logger.info(f"Started new bot instance with PID {os.getpid()}")

# Bot Configuration
TOKEN = os.environ.get('TELEGRAM_TOKEN')
CHAT_ID = os.environ.get('TELEGRAM_CHAT_ID', '105453726')

# Config file path
CONFIG_FILE = 'config.json'

# Global variables for application and scheduler
application = None
<<<<<<< HEAD
scheduler = None
BOT_STATE_FILE = 'bot_state.json'
=======
stop_threads = False  # Flag to control the scheduler thread
>>>>>>> ee8873be

def load_config():
    """Load configuration from config file."""
    try:
        if os.path.exists(CONFIG_FILE):
            with open(CONFIG_FILE, 'r') as f:
                return json.load(f)
        else:
            # Default config with basic schedule
            config = {
                "schedules": {
                    "basic": {
                        "frequency_minutes": 60,
                        "last_updated": datetime.now().isoformat(),
                        "message": "Hi Marina, you are a nice vibe coder don't forget it haha"
                    }
                },
                "last_updated": datetime.now().isoformat()
            }
            save_config(config)
            return config
    except Exception as e:
        logger.error(f"Error loading config: {e}")
        # Return default config if there's an error
        return {
            "schedules": {
                "basic": {
                    "frequency_minutes": 60,
                    "last_updated": datetime.now().isoformat(),
                    "message": "Hi Marina, you are a nice vibe coder don't forget it haha"
                }
            },
            "last_updated": datetime.now().isoformat()
        }

def save_config(config):
    """Save configuration to config file."""
    try:
        with open(CONFIG_FILE, 'w') as f:
            json.dump(config, f, indent=4)
    except Exception as e:
        logger.error(f"Error saving config: {e}")

def load_bot_state():
    """Load bot state from file."""
    try:
        if os.path.exists(BOT_STATE_FILE):
            with open(BOT_STATE_FILE, 'r') as f:
                return json.load(f)
        else:
            # Default state is stopped
            state = {"is_running": False}
            save_bot_state(state)
            return state
    except Exception as e:
        logger.error(f"Error loading bot state: {e}")
        return {"is_running": False}

def save_bot_state(state):
    """Save bot state to file."""
    try:
        with open(BOT_STATE_FILE, 'w') as f:
            json.dump(state, f, indent=4)
    except Exception as e:
        logger.error(f"Error saving bot state: {e}")

# Load initial config
config = load_config()

<<<<<<< HEAD
# Load initial bot state
bot_state = load_bot_state()
=======
# Simple scheduler function using threads
def scheduler_thread():
    """Thread function to check and send scheduled notifications."""
    logger.info("Scheduler thread started")
    
    while not stop_threads:
        try:
            now = datetime.now()
            logger.info(f"Scheduler checking at {now.strftime('%H:%M:%S')}")
            
            # Check each schedule
            for name, schedule in config["schedules"].items():
                try:
                    frequency_minutes = schedule["frequency_minutes"]
                    last_updated = datetime.fromisoformat(schedule["last_updated"])
                    
                    # Calculate time elapsed since last update
                    minutes_since_update = (now - last_updated).total_seconds() / 60
                    
                    # Log the current state for debugging
                    logger.info(f"Schedule '{name}': {minutes_since_update:.1f} minutes elapsed, frequency is {frequency_minutes} minutes")
                    
                    # If it's time to send a notification
                    if minutes_since_update >= frequency_minutes:
                        logger.info(f"Time to send notification for '{name}' (elapsed: {minutes_since_update:.1f} minutes)")
                        
                        # Get schedule-specific message
                        message = schedule["message"]
                        
                        # Add time to message
                        current_time = now.strftime('%Y-%m-%d %H:%M:%S')
                        full_message = f"{message}\n\nTime: {current_time}\n(From schedule: {name})"
                        
                        # Send the message using a helper function
                        success = send_telegram_message(full_message)
                        
                        if success:
                            # Update the last_updated timestamp
                            config["schedules"][name]["last_updated"] = now.isoformat()
                            config["last_updated"] = now.isoformat()
                            save_config(config)
                            
                            logger.info(f"Notification sent for '{name}' and timestamp updated")
                        else:
                            logger.error(f"Failed to send notification for '{name}', will retry next cycle")
                except Exception as e:
                    logger.error(f"Error processing schedule '{name}': {e}")
        
        except Exception as e:
            logger.error(f"Error in scheduler thread: {e}")
        
        # Check every 30 seconds instead of every minute for more responsive notifications
        for _ in range(6):  # 6 x 5 seconds = 30 seconds
            if stop_threads:
                break
            time.sleep(5)  # Sleep for 5 seconds at a time to allow for faster shutdown

def send_telegram_message(message):
    """Send a message to Telegram using HTTP API directly."""
    import requests
    
    try:
        logger.info(f"Sending Telegram message: {message[:50]}...")
        url = f"https://api.telegram.org/bot{TOKEN}/sendMessage"
        data = {
            "chat_id": CHAT_ID,
            "text": message
        }
        
        response = requests.post(url, data=data, timeout=10)  # Add timeout
        if response.status_code == 200:
            logger.info("Telegram message sent successfully!")
            return True
        else:
            logger.error(f"Failed to send message: Status {response.status_code} - {response.text}")
            return False
    except Exception as e:
        logger.error(f"Error sending Telegram message: {e}")
        return False
>>>>>>> ee8873be

async def start(update: Update, context: ContextTypes.DEFAULT_TYPE):
    """Send a message when the command /start is issued."""
    user = update.effective_user
    schedules_text = ""
    
    for name, schedule in config["schedules"].items():
        schedules_text += f"• {name}: every {schedule['frequency_minutes']} minutes\n"
    
    await update.message.reply_text(
        f"Hi {user.first_name}! I'm your notification bot.\n\n"
        f"Your current schedules:\n{schedules_text}\n"
        f"Available commands:\n"
        f"/start - Show this help message\n"
        f"/change [schedule_name] [minutes] - Update frequency of a schedule\n"
        f"/create [schedule_name] [minutes] - Create a new schedule\n"
        f"/delete [schedule_name] - Delete a schedule\n"
        f"/list - List all schedules\n"
        f"/all - Show detailed timing for all schedules\n"
        f"/timer [schedule_name] - Show time until next notification\n"
        f"/refresh [schedule_name] - Reset timer to start from now\n"
        f"/send [schedule_name] - Send a test notification from a schedule"
    )

async def change_frequency(update: Update, context: ContextTypes.DEFAULT_TYPE):
    """Change the frequency of an existing schedule."""
    global config
    
    try:
        # Check args: /change schedule_name minutes
        if len(context.args) != 2 or not context.args[1].isdigit():
            await update.message.reply_text(
                "Please provide a schedule name and a valid number of minutes.\n"
                "Example: /change basic 30"
            )
            return
            
        schedule_name = context.args[0].lower()
        minutes = int(context.args[1])
        
        if minutes < 1:
            await update.message.reply_text("Minutes must be at least 1.")
            return
            
        # Check if schedule exists
        if schedule_name not in config["schedules"]:
            await update.message.reply_text(
                f"Schedule '{schedule_name}' not found. Available schedules:\n" +
                "\n".join([f"• {name}" for name in config["schedules"].keys()])
            )
            return
            
        # Update config
        config["schedules"][schedule_name]["frequency_minutes"] = minutes
        config["schedules"][schedule_name]["last_updated"] = datetime.now().isoformat()
        config["last_updated"] = datetime.now().isoformat()
        save_config(config)
        
        await update.message.reply_text(
            f"Schedule '{schedule_name}' updated to every {minutes} minutes.\n"
            f"Next notification will arrive in {minutes} minutes."
        )
        
        # Also send a notification to the original chat ID
        await context.bot.send_message(
            chat_id=CHAT_ID,
            text=f"Schedule '{schedule_name}' frequency changed to every {minutes} minutes."
        )
        
        logger.info(f"Schedule '{schedule_name}' frequency changed to {minutes} minutes")
        
    except Exception as e:
        logger.error(f"Error changing frequency: {e}")
        await update.message.reply_text(f"Error changing frequency: {e}")

async def create_schedule(update: Update, context: ContextTypes.DEFAULT_TYPE):
    """Create a new schedule."""
    global config
    
    try:
        # Check args: /create schedule_name minutes
        if len(context.args) < 2 or not context.args[-1].isdigit():
            await update.message.reply_text(
                "Please provide a schedule name and a valid number of minutes.\n"
                "Example: /create pushups 30"
            )
            return
            
        # Get the name (can be multiple words) and minutes (last argument)
        minutes = int(context.args[-1])
        schedule_name = " ".join(context.args[:-1]).lower()
        
        if minutes < 1:
            await update.message.reply_text("Minutes must be at least 1.")
            return
            
        # Check if schedule already exists
        if schedule_name in config["schedules"]:
            await update.message.reply_text(
                f"Schedule '{schedule_name}' already exists. Use /change to modify it."
            )
            return
            
        # Create custom message for this schedule
        custom_message = f"Hi Marina, don't forget your {schedule_name}!"
            
        # Create new schedule
        config["schedules"][schedule_name] = {
            "frequency_minutes": minutes,
            "last_updated": datetime.now().isoformat(),
            "message": custom_message
        }
        config["last_updated"] = datetime.now().isoformat()
        save_config(config)
        
        await update.message.reply_text(
            f"New schedule '{schedule_name}' created with {minutes} minute frequency.\n"
            f"Message: \"{custom_message}\""
        )
        
        # Also send a notification to the original chat ID
        await context.bot.send_message(
            chat_id=CHAT_ID,
            text=f"New schedule '{schedule_name}' created! It will remind you every {minutes} minutes."
        )
        
        logger.info(f"New schedule '{schedule_name}' created with {minutes} minute frequency")
        
    except Exception as e:
        logger.error(f"Error creating schedule: {e}")
        await update.message.reply_text(f"Error creating schedule: {e}")

async def delete_schedule(update: Update, context: ContextTypes.DEFAULT_TYPE):
    """Delete an existing schedule."""
    global config
    
    try:
        # Check args: /delete schedule_name
        if not context.args:
            await update.message.reply_text(
                "Please provide a schedule name to delete.\n"
                "Example: /delete dance"
            )
            return
            
        # Get the name (can be multiple words)
        schedule_name = " ".join(context.args).lower()
            
        # Check if schedule exists
        if schedule_name not in config["schedules"]:
            await update.message.reply_text(
                f"Schedule '{schedule_name}' not found. Available schedules:\n" +
                "\n".join([f"• {name}" for name in config["schedules"].keys()])
            )
            return
            
        # Don't allow deleting the last schedule
        if len(config["schedules"]) <= 1:
            await update.message.reply_text(
                f"Cannot delete the last remaining schedule '{schedule_name}'.\n"
                f"Create a new schedule first before deleting this one."
            )
            return
            
        # Delete the schedule
        deleted_schedule = config["schedules"].pop(schedule_name)
        config["last_updated"] = datetime.now().isoformat()
        save_config(config)
        
        await update.message.reply_text(
            f"Schedule '{schedule_name}' has been deleted."
        )
        
        # Also send a notification to the original chat ID
        await context.bot.send_message(
            chat_id=CHAT_ID,
            text=f"Schedule '{schedule_name}' has been deleted from your notifications."
        )
        
        logger.info(f"Schedule '{schedule_name}' has been deleted")
        
    except Exception as e:
        logger.error(f"Error deleting schedule: {e}")
        await update.message.reply_text(f"Error deleting schedule: {e}")

async def list_schedules(update: Update, context: ContextTypes.DEFAULT_TYPE):
    """List all schedules."""
    try:
        if not config["schedules"]:
            await update.message.reply_text("No schedules found.")
            return
            
        schedules_text = "Your schedules:\n\n"
        
        for name, schedule in config["schedules"].items():
            schedules_text += f"• {name}\n"
            schedules_text += f"  Frequency: every {schedule['frequency_minutes']} minutes\n"
            schedules_text += f"  Message: \"{schedule['message']}\"\n\n"
        
        await update.message.reply_text(schedules_text)
        
    except Exception as e:
        logger.error(f"Error listing schedules: {e}")
        await update.message.reply_text(f"Error listing schedules: {e}")

async def all_schedules(update: Update, context: ContextTypes.DEFAULT_TYPE):
    """Show detailed timing information for all schedules."""
    try:
        if not config["schedules"]:
            await update.message.reply_text("No schedules found.")
            return
            
        now = datetime.now()
        schedules_text = "📋 All schedule details:\n\n"
        
        for name, schedule in config["schedules"].items():
            # Calculate timing information
            frequency_minutes = schedule["frequency_minutes"]
            last_updated = datetime.fromisoformat(schedule["last_updated"])
            
            # Calculate next notification time
            minutes_since_update = (now - last_updated).total_seconds() / 60
            minutes_until_next = frequency_minutes - (minutes_since_update % frequency_minutes)
            next_notification = now + timedelta(minutes=minutes_until_next)
            
            # Calculate how many times it runs per day
            runs_per_day = 24 * 60 / frequency_minutes
            
            # Format the message
            schedules_text += f"🔔 *{name}*\n"
            schedules_text += f"  • Frequency: every *{frequency_minutes} minutes*\n"
            schedules_text += f"  • Next notification: *{next_notification.strftime('%H:%M:%S')}* "
            schedules_text += f"(in {int(minutes_until_next)} minutes)\n"
            schedules_text += f"  • Notifications per day: *{runs_per_day:.1f}*\n"
            schedules_text += f"  • Message: \"{schedule['message']}\"\n\n"
        
        await update.message.reply_text(schedules_text)
        
    except Exception as e:
        logger.error(f"Error showing all schedules: {e}")
        await update.message.reply_text(f"Error showing all schedules: {e}")

async def timer_command(update: Update, context: ContextTypes.DEFAULT_TYPE):
    """Show time until next notification for a specific schedule."""
    try:
        # Check if schedule name is provided
        if not context.args:
            await update.message.reply_text(
                "Please provide a schedule name.\n"
                "Example: /timer basic"
            )
            return
            
        # Get the schedule name
        schedule_name = " ".join(context.args).lower()
        
        # Check if schedule exists
        if schedule_name not in config["schedules"]:
            await update.message.reply_text(
                f"Schedule '{schedule_name}' not found. Available schedules:\n" +
                "\n".join([f"• {name}" for name in config["schedules"].keys()])
            )
            return
            
        # Get the schedule
        schedule = config["schedules"][schedule_name]
        frequency_minutes = schedule["frequency_minutes"]
        last_updated = datetime.fromisoformat(schedule["last_updated"])
        
        # Calculate next notification time
        now = datetime.now()
        minutes_since_update = (now - last_updated).total_seconds() / 60
        minutes_until_next = frequency_minutes - (minutes_since_update % frequency_minutes)
        next_notification = now + timedelta(minutes=minutes_until_next)
        
        # Format the message
        message = f"⏱️ Timer for '{schedule_name}':\n\n"
        message += f"• Next notification in: {int(minutes_until_next)} minutes\n"
        message += f"• Exact time: {next_notification.strftime('%H:%M:%S')}\n"
        message += f"• Message that will be sent: \"{schedule['message']}\""
        
        await update.message.reply_text(message)
        
    except Exception as e:
        logger.error(f"Error showing timer: {e}")
        await update.message.reply_text(f"Error showing timer: {e}")

async def refresh_timer(update: Update, context: ContextTypes.DEFAULT_TYPE):
    """Reset a schedule's timer to start from now."""
    global config
    
    try:
        # Check if schedule name is provided
        if not context.args:
            await update.message.reply_text(
                "Please provide a schedule name to refresh.\n"
                "Example: /refresh basic"
            )
            return
            
        # Get the schedule name
        schedule_name = " ".join(context.args).lower()
        
        # Check if schedule exists
        if schedule_name not in config["schedules"]:
            await update.message.reply_text(
                f"Schedule '{schedule_name}' not found. Available schedules:\n" +
                "\n".join([f"• {name}" for name in config["schedules"].keys()])
            )
            return
            
        # Update the last_updated timestamp to now
        now = datetime.now()
        config["schedules"][schedule_name]["last_updated"] = now.isoformat()
        config["last_updated"] = now.isoformat()
        save_config(config)
        
        await update.message.reply_text(
            f"🔄 Timer for '{schedule_name}' has been refreshed!\n\n"
            f"• Next notification will be in {config['schedules'][schedule_name]['frequency_minutes']} minutes\n"
            f"• Exact time: {now.strftime('%H:%M:%S')}"
        )
        
        # Also send a notification to the original chat ID
        await context.bot.send_message(
            chat_id=CHAT_ID,
            text=f"Schedule '{schedule_name}' timer has been refreshed. Next notification in {config['schedules'][schedule_name]['frequency_minutes']} minutes."
        )
        
        logger.info(f"Schedule '{schedule_name}' timer has been refreshed")
        
    except Exception as e:
        logger.error(f"Error refreshing timer: {e}")
        await update.message.reply_text(f"Error refreshing timer: {e}")

async def send_message(update: Update, context: ContextTypes.DEFAULT_TYPE):
    """Send a test message from a specific schedule."""
    try:
        if not context.args:
            # Default to basic schedule if none specified
            schedule_name = "basic"
        else:
            schedule_name = " ".join(context.args).lower()
            
        if schedule_name not in config["schedules"]:
            await update.message.reply_text(
                f"Schedule '{schedule_name}' not found. Available schedules:\n" +
                "\n".join([f"• {name}" for name in config["schedules"].keys()])
            )
            return
            
        # Get schedule-specific message
        schedule = config["schedules"][schedule_name]
        message = schedule["message"]
        
        # Add time to message
        current_time = datetime.now().strftime('%Y-%m-%d %H:%M:%S')
        full_message = f"{message}\n\nTime: {current_time}\n(From schedule: {schedule_name})"
              
        await context.bot.send_message(chat_id=CHAT_ID, text=full_message)
        await update.message.reply_text(f"Test message sent from schedule '{schedule_name}'!")
        logger.info(f"Test message sent from schedule '{schedule_name}'")
    except Exception as e:
        logger.error(f"Error sending message: {e}")
        await update.message.reply_text(f"Error sending message: {e}")

async def handle_message(update: Update, context: ContextTypes.DEFAULT_TYPE):
    """Handle incoming messages."""
    await update.message.reply_text(
        "I understand these commands:\n"
        "/start - Show help information\n"
        "/change [schedule_name] [minutes] - Update frequency of a schedule\n"
        "/create [schedule_name] [minutes] - Create a new schedule\n"
        "/delete [schedule_name] - Delete a schedule\n"
        "/list - List all schedules\n"
        "/all - Show detailed timing for all schedules\n"
        "/timer [schedule_name] - Show time until next notification\n"
        "/refresh [schedule_name] - Reset timer to start from now\n"
        "/send [schedule_name] - Send a test notification from a schedule\n"
        "/control [start|stop] - Start or stop the bot\n"
        "/status - Show current bot status"
    )

async def unknown_command(update: Update, context: ContextTypes.DEFAULT_TYPE):
    """Respond to unknown commands."""
    command = update.message.text.split()[0]
    await update.message.reply_text(
        f"Sorry, I don't understand the command '{command}'.\n\n"
        "Here are the available commands:\n"
        "/start - Show help information and current schedules\n"
        "/change [schedule_name] [minutes] - Update frequency of a schedule\n"
        "/create [schedule_name] [minutes] - Create a new schedule\n"
        "/delete [schedule_name] - Delete a schedule\n"
        "/list - List all schedules with their messages\n"
        "/all - Show detailed timing information for all schedules\n"
        "/timer [schedule_name] - Show time until next notification\n"
        "/refresh [schedule_name] - Reset timer to start from now\n"
        "/send [schedule_name] - Send a test notification from a schedule\n"
        "/control [start|stop] - Start or stop the bot\n"
        "/status - Show current bot status"
    )

def signal_handler(sig, frame):
    """Handle signals (like SIGTERM, SIGINT) to ensure clean shutdown."""
    logger.info(f"Received signal {sig}, shutting down...")
    global stop_threads, application
    
    # Stop scheduler thread
    stop_threads = True
    
    # Stop application if it's running
    if application:
        application.stop()
    
    # Exit
    sys.exit(0)

async def control_bot(update: Update, context: ContextTypes.DEFAULT_TYPE):
    """Control the bot's state (start/stop)."""
    global bot_state, scheduler
    
    try:
        if not context.args:
            await update.message.reply_text(
                "Please specify an action: start or stop\n"
                "Example: /control start"
            )
            return
            
        action = context.args[0].lower()
        
        if action not in ['start', 'stop']:
            await update.message.reply_text(
                "Invalid action. Use 'start' or 'stop'.\n"
                "Example: /control start"
            )
            return
            
        if action == 'start' and bot_state["is_running"]:
            await update.message.reply_text("Bot is already running!")
            return
            
        if action == 'stop' and not bot_state["is_running"]:
            await update.message.reply_text("Bot is already stopped!")
            return
            
        if action == 'start':
            # Start the scheduler if it's not running
            if not scheduler or not scheduler.running:
                scheduler = AsyncIOScheduler()
                update_scheduler_jobs()
                scheduler.start()
                logger.info("Scheduler started")
            
            bot_state["is_running"] = True
            save_bot_state(bot_state)
            await update.message.reply_text("✅ Bot has been started!")
            logger.info("Bot started by user command")
            
        else:  # stop
            if scheduler and scheduler.running:
                scheduler.shutdown()
                logger.info("Scheduler stopped")
            
            bot_state["is_running"] = False
            save_bot_state(bot_state)
            await update.message.reply_text("🛑 Bot has been stopped!")
            logger.info("Bot stopped by user command")
            
    except Exception as e:
        logger.error(f"Error controlling bot: {e}")
        await update.message.reply_text(f"Error controlling bot: {e}")

async def bot_status(update: Update, context: ContextTypes.DEFAULT_TYPE):
    """Show the current status of the bot."""
    status = "running" if bot_state["is_running"] else "stopped"
    status_emoji = "✅" if bot_state["is_running"] else "🛑"
    
    message = f"Bot Status: {status_emoji} {status.upper()}\n\n"
    
    if bot_state["is_running"]:
        message += "Active schedules:\n"
        for name, schedule in config["schedules"].items():
            last_updated = datetime.fromisoformat(schedule["last_updated"])
            now = datetime.now()
            minutes_since_update = (now - last_updated).total_seconds() / 60
            minutes_until_next = schedule["frequency_minutes"] - (minutes_since_update % schedule["frequency_minutes"])
            next_notification = now + timedelta(minutes=minutes_until_next)
            
            message += f"• {name}: next notification in {int(minutes_until_next)} minutes ({next_notification.strftime('%H:%M:%S')})\n"
    else:
        message += "Bot is currently stopped. Use /control start to start it."
    
    await update.message.reply_text(message)

def main():
    """Start the bot."""
    global application, stop_threads
    
    # Set up signal handlers
    signal.signal(signal.SIGINT, signal_handler)
    signal.signal(signal.SIGTERM, signal_handler)
    
    # Check for and handle any existing bot instances
    check_for_running_instances()
    
    # Create and start scheduler thread
    scheduler = threading.Thread(target=scheduler_thread)
    scheduler.daemon = True  # Thread will exit when main program exits
    scheduler.start()
    
    # Create the Application
    application = Application.builder().token(TOKEN).build()

    # Add command handlers
    application.add_handler(CommandHandler("start", start))
    application.add_handler(CommandHandler("change", change_frequency))
    application.add_handler(CommandHandler("create", create_schedule))
    application.add_handler(CommandHandler("delete", delete_schedule))
    application.add_handler(CommandHandler("list", list_schedules))
    application.add_handler(CommandHandler("all", all_schedules))
    application.add_handler(CommandHandler("send", send_message))
    application.add_handler(CommandHandler("timer", timer_command))
    application.add_handler(CommandHandler("refresh", refresh_timer))
    application.add_handler(CommandHandler("control", control_bot))
    application.add_handler(CommandHandler("status", bot_status))
    
    # Add message handler for non-command messages
    application.add_handler(MessageHandler(filters.TEXT & ~filters.COMMAND, handle_message))
    
    # Add unknown command handler - this must be added last!
    application.add_handler(MessageHandler(filters.COMMAND, unknown_command))

<<<<<<< HEAD
    # Create scheduler but don't start it automatically
    scheduler = AsyncIOScheduler()
    
    # Only start the scheduler if the bot was running before
    if bot_state["is_running"]:
        update_scheduler_jobs()
        scheduler.start()
        logger.info("Bot started with scheduler for all configured schedules")
    else:
        logger.info("Bot started in stopped state")

    # Run the bot until the user presses Ctrl-C
    application.run_polling(allowed_updates=Update.ALL_TYPES)
=======
    logger.info("Bot started with scheduler thread for all configured schedules")
    
    try:
        # Run the bot until the user presses Ctrl-C
        application.run_polling(allowed_updates=Update.ALL_TYPES)
    finally:
        # Stop the scheduler thread when the bot is stopped
        stop_threads = True
        logger.info("Bot stopping, waiting for threads to finish...")
        scheduler.join(timeout=5)
        logger.info("Threads stopped, bot shutdown complete")
>>>>>>> ee8873be

if __name__ == "__main__":
    try:
        main()
    except KeyboardInterrupt:
        logger.info("Bot stopped by user!")
    except Exception as e:
        logger.error(f"Bot error: {e}") <|MERGE_RESOLUTION|>--- conflicted
+++ resolved
@@ -62,12 +62,8 @@
 
 # Global variables for application and scheduler
 application = None
-<<<<<<< HEAD
-scheduler = None
+stop_threads = False  # Flag to control the scheduler thread
 BOT_STATE_FILE = 'bot_state.json'
-=======
-stop_threads = False  # Flag to control the scheduler thread
->>>>>>> ee8873be
 
 def load_config():
     """Load configuration from config file."""
@@ -91,7 +87,6 @@
             return config
     except Exception as e:
         logger.error(f"Error loading config: {e}")
-        # Return default config if there's an error
         return {
             "schedules": {
                 "basic": {
@@ -137,66 +132,105 @@
 # Load initial config
 config = load_config()
 
-<<<<<<< HEAD
 # Load initial bot state
 bot_state = load_bot_state()
-=======
-# Simple scheduler function using threads
+
+def get_time_slot(dt):
+    """Get the 10-minute time slot for a given datetime.
+    Returns a tuple of (slot_start, slot_end) where both are datetime objects.
+    Slots start at XX:00, XX:10, XX:20, etc."""
+    # Round down to the nearest 10 minutes
+    minutes = (dt.minute // 10) * 10
+    slot_start = dt.replace(minute=minutes, second=1, microsecond=0)
+    slot_end = slot_start + timedelta(minutes=10)
+    return slot_start, slot_end
+
+def get_next_slot_start():
+    """Get the start time of the next 10-minute slot."""
+    now = datetime.now()
+    slot_start, _ = get_time_slot(now)
+    if now >= slot_start:
+        slot_start += timedelta(minutes=10)
+    return slot_start
+
 def scheduler_thread():
     """Thread function to check and send scheduled notifications."""
     logger.info("Scheduler thread started")
+    last_slot_start = None
     
     while not stop_threads:
         try:
             now = datetime.now()
-            logger.info(f"Scheduler checking at {now.strftime('%H:%M:%S')}")
-            
-            # Check each schedule
-            for name, schedule in config["schedules"].items():
-                try:
-                    frequency_minutes = schedule["frequency_minutes"]
-                    last_updated = datetime.fromisoformat(schedule["last_updated"])
-                    
-                    # Calculate time elapsed since last update
-                    minutes_since_update = (now - last_updated).total_seconds() / 60
-                    
-                    # Log the current state for debugging
-                    logger.info(f"Schedule '{name}': {minutes_since_update:.1f} minutes elapsed, frequency is {frequency_minutes} minutes")
-                    
-                    # If it's time to send a notification
-                    if minutes_since_update >= frequency_minutes:
-                        logger.info(f"Time to send notification for '{name}' (elapsed: {minutes_since_update:.1f} minutes)")
+            current_slot_start, current_slot_end = get_time_slot(now)
+            
+            # Only process at the start of a new slot (first second)
+            if last_slot_start != current_slot_start and now.second < 2:
+                logger.info(f"Processing slot starting at {current_slot_start.strftime('%H:%M:%S')}")
+                last_slot_start = current_slot_start
+                
+                # Collect all schedules that need notification in this slot
+                slot_notifications = []
+                
+                for name, schedule in config["schedules"].items():
+                    try:
+                        frequency_minutes = schedule["frequency_minutes"]
+                        last_updated = datetime.fromisoformat(schedule["last_updated"])
                         
-                        # Get schedule-specific message
-                        message = schedule["message"]
+                        # Calculate when the next notification should be
+                        next_notification = last_updated + timedelta(minutes=frequency_minutes)
                         
-                        # Add time to message
-                        current_time = now.strftime('%Y-%m-%d %H:%M:%S')
-                        full_message = f"{message}\n\nTime: {current_time}\n(From schedule: {name})"
-                        
-                        # Send the message using a helper function
-                        success = send_telegram_message(full_message)
-                        
-                        if success:
+                        # If the next notification falls within the current 10-minute slot
+                        if current_slot_start <= next_notification < current_slot_end:
+                            logger.info(f"Schedule '{name}' needs notification in slot {current_slot_start.strftime('%H:%M')}-{current_slot_end.strftime('%H:%M')}")
+                            slot_notifications.append({
+                                "name": name,
+                                "message": schedule["message"],
+                                "frequency": frequency_minutes,
+                                "next_time": next_notification
+                            })
+                            
                             # Update the last_updated timestamp
                             config["schedules"][name]["last_updated"] = now.isoformat()
                             config["last_updated"] = now.isoformat()
+                            
+                    except Exception as e:
+                        logger.error(f"Error processing schedule '{name}': {e}")
+                
+                # If we have any notifications for this slot, send them as one consolidated message
+                if slot_notifications:
+                    try:
+                        # Sort notifications by their scheduled time
+                        slot_notifications.sort(key=lambda x: x["next_time"])
+                        
+                        # Create consolidated message
+                        slot_time = current_slot_start.strftime('%H:%M')
+                        consolidated_message = f"📅 Notifications for {slot_time}-{(current_slot_start + timedelta(minutes=10)).strftime('%H:%M')}\n\n"
+                        
+                        for notification in slot_notifications:
+                            scheduled_time = notification["next_time"].strftime('%H:%M:%S')
+                            consolidated_message += f"• {notification['message']}\n"
+                            consolidated_message += f"  (From schedule: {notification['name']}, every {notification['frequency']} minutes, scheduled for {scheduled_time})\n\n"
+                        
+                        # Send the consolidated message
+                        success = send_telegram_message(consolidated_message)
+                        
+                        if success:
                             save_config(config)
+                            logger.info(f"Consolidated notification sent for {len(slot_notifications)} schedules in slot {slot_time}")
+                        else:
+                            logger.error("Failed to send consolidated notification")
                             
-                            logger.info(f"Notification sent for '{name}' and timestamp updated")
-                        else:
-                            logger.error(f"Failed to send notification for '{name}', will retry next cycle")
-                except Exception as e:
-                    logger.error(f"Error processing schedule '{name}': {e}")
-        
+                    except Exception as e:
+                        logger.error(f"Error sending consolidated notification: {e}")
+            
+            # Sleep until next second
+            next_second = now.replace(microsecond=0) + timedelta(seconds=1)
+            sleep_seconds = (next_second - now).total_seconds()
+            time.sleep(max(0.1, sleep_seconds))  # Sleep at least 0.1 seconds
+                
         except Exception as e:
             logger.error(f"Error in scheduler thread: {e}")
-        
-        # Check every 30 seconds instead of every minute for more responsive notifications
-        for _ in range(6):  # 6 x 5 seconds = 30 seconds
-            if stop_threads:
-                break
-            time.sleep(5)  # Sleep for 5 seconds at a time to allow for faster shutdown
+            time.sleep(5)  # Sleep briefly on error to prevent tight loop
 
 def send_telegram_message(message):
     """Send a message to Telegram using HTTP API directly."""
@@ -220,7 +254,6 @@
     except Exception as e:
         logger.error(f"Error sending Telegram message: {e}")
         return False
->>>>>>> ee8873be
 
 async def start(update: Update, context: ContextTypes.DEFAULT_TYPE):
     """Send a message when the command /start is issued."""
@@ -716,6 +749,16 @@
     
     await update.message.reply_text(message)
 
+def reset_all_schedules():
+    """Reset all schedule timestamps to current time."""
+    global config
+    now = datetime.now().isoformat()
+    for schedule in config["schedules"].values():
+        schedule["last_updated"] = now
+    config["last_updated"] = now
+    save_config(config)
+    logger.info("All schedule timestamps have been reset to current time")
+
 def main():
     """Start the bot."""
     global application, stop_threads
@@ -726,6 +769,9 @@
     
     # Check for and handle any existing bot instances
     check_for_running_instances()
+    
+    # Reset all schedule timestamps to current time
+    reset_all_schedules()
     
     # Create and start scheduler thread
     scheduler = threading.Thread(target=scheduler_thread)
@@ -754,21 +800,6 @@
     # Add unknown command handler - this must be added last!
     application.add_handler(MessageHandler(filters.COMMAND, unknown_command))
 
-<<<<<<< HEAD
-    # Create scheduler but don't start it automatically
-    scheduler = AsyncIOScheduler()
-    
-    # Only start the scheduler if the bot was running before
-    if bot_state["is_running"]:
-        update_scheduler_jobs()
-        scheduler.start()
-        logger.info("Bot started with scheduler for all configured schedules")
-    else:
-        logger.info("Bot started in stopped state")
-
-    # Run the bot until the user presses Ctrl-C
-    application.run_polling(allowed_updates=Update.ALL_TYPES)
-=======
     logger.info("Bot started with scheduler thread for all configured schedules")
     
     try:
@@ -780,7 +811,6 @@
         logger.info("Bot stopping, waiting for threads to finish...")
         scheduler.join(timeout=5)
         logger.info("Threads stopped, bot shutdown complete")
->>>>>>> ee8873be
 
 if __name__ == "__main__":
     try:
